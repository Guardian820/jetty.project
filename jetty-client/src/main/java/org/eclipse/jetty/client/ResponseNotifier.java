--- conflicted
+++ resolved
@@ -209,10 +209,6 @@
         }
         notifyHeaders(listeners, response);
         if (response instanceof ContentResponse)
-<<<<<<< HEAD
-            // TODO: handle callback
-=======
->>>>>>> c8fea46e
             notifyContent(listeners, response, ByteBuffer.wrap(((ContentResponse)response).getContent()), Callback.NOOP);
         notifySuccess(listeners, response);
     }
@@ -234,10 +230,6 @@
         }
         notifyHeaders(listeners, response);
         if (response instanceof ContentResponse)
-<<<<<<< HEAD
-            // TODO: handle callback
-=======
->>>>>>> c8fea46e
             notifyContent(listeners, response, ByteBuffer.wrap(((ContentResponse)response).getContent()), Callback.NOOP);
         notifyFailure(listeners, response, failure);
     }
