--- conflicted
+++ resolved
@@ -1,4 +1,3 @@
-<<<<<<< HEAD
 jetty-9.3.12-SNAPSHOT
 
 jetty-9.3.11.v20160721 - 21 July 2016
@@ -56,8 +55,6 @@
  + 752 Implement support for HTTP2 SETTINGS_MAX_HEADER_LIST_SIZE
  + 755 NPE in HttpChannelOverHTTP2.requestContent()
  + 756 Filter problematic headers from CGI and FastCGIProxy
-=======
-jetty-9.2.20-SNAPSHOT
 
 jetty-9.2.19.v20160908 - 08 September 2016
  + 817 NPE in jndi Resource
@@ -71,7 +68,6 @@
  + 894 When adding servless class, preserve Class instead of going through
    String
  + 899 PathFinderTest fails in jetty-9.2.x
->>>>>>> fb7da26a
 
 jetty-9.2.18.v20160721 - 21 July 2016
  + 425 Incorrect @ServerEndpoint Encoder/Decoder lifecycle
