//
//  ========================================================================
//  Copyright (c) 1995-2014 Mort Bay Consulting Pty. Ltd.
//  ------------------------------------------------------------------------
//  All rights reserved. This program and the accompanying materials
//  are made available under the terms of the Eclipse Public License v1.0
//  and Apache License v2.0 which accompanies this distribution.
//
//      The Eclipse Public License is available at
//      http://www.eclipse.org/legal/epl-v10.html
//
//      The Apache License v2.0 is available at
//      http://www.opensource.org/licenses/apache2.0.php
//
//  You may elect to redistribute this code under either of these licenses.
//  ========================================================================
//

package org.eclipse.jetty.spdy.server.http;

import java.nio.ByteBuffer;

import org.eclipse.jetty.http.HostPortHttpField;
import org.eclipse.jetty.http.HttpField;
import org.eclipse.jetty.http.HttpFields;
import org.eclipse.jetty.http.HttpMethod;
import org.eclipse.jetty.http.HttpURI;
import org.eclipse.jetty.http.HttpVersion;
import org.eclipse.jetty.http.MetaData;
import org.eclipse.jetty.io.EndPoint;
import org.eclipse.jetty.server.Connector;
import org.eclipse.jetty.server.HttpChannel;
import org.eclipse.jetty.server.HttpConfiguration;
import org.eclipse.jetty.server.HttpTransport;
import org.eclipse.jetty.spdy.api.DataInfo;
import org.eclipse.jetty.spdy.api.Stream;
import org.eclipse.jetty.spdy.http.HTTPSPDYHeader;
import org.eclipse.jetty.util.Fields;
import org.eclipse.jetty.util.log.Log;
import org.eclipse.jetty.util.log.Logger;

public class HttpChannelOverSPDY extends HttpChannel
{
    private static final Logger LOG = Log.getLogger(HttpChannelOverSPDY.class);

    private final Stream stream;

    public HttpChannelOverSPDY(Connector connector, HttpConfiguration configuration, EndPoint endPoint, HttpTransport transport, HttpInputOverSPDY input, Stream stream)
    {
        super(connector, configuration, endPoint, transport, input);
        this.stream = stream;
    }

<<<<<<< HEAD
=======
    @Override
    public long getIdleTimeout()
    {
        return stream.getIdleTimeout();
    }
    
    @Override
    public boolean headerComplete()
    {
        headersComplete = true;
        return super.headerComplete();
    }

    private void dispatch()
    {
        synchronized (this)
        {
            if (dispatched)
                redispatch=true;
            else
            {
                if (LOG.isDebugEnabled())
                    LOG.debug("Dispatch {}", this);
                dispatched=true;
                execute(this);
            }
        }
    }

    @Override
    public void run()
    {
        boolean execute=true;
        
        while(execute)
        {
            try
            {
                if (LOG.isDebugEnabled())
                    LOG.debug("Executing {}",this);
                super.run();
            }
            finally
            {
                if (LOG.isDebugEnabled())
                    LOG.debug("Completing {}", this);
                synchronized (this)
                {
                    dispatched = redispatch;
                    redispatch=false;
                    execute=dispatched;
                }
            }
        }
    }
    

>>>>>>> 8d332b09
    public void requestStart(final Fields headers, final boolean endRequest)
    {
        if (!headers.isEmpty())
            requestHeaders(headers, endRequest);
    }

    public void requestHeaders(Fields headers, boolean endRequest)
    {
        boolean proceed = performRequest(headers);
        if (!proceed)
            return;

        if (endRequest)
            onRequestComplete();

        execute(this);
    }

    public void requestContent(final DataInfo dataInfo, boolean endRequest)
    {
        if (LOG.isDebugEnabled())
            LOG.debug("HTTP > {} bytes of content", dataInfo.length());

        // We need to copy the dataInfo since we do not know when its bytes
        // will be consumed. When the copy is consumed, we consume also the
        // original, so the implementation can send a window update.
        ByteBuffer copyByteBuffer = dataInfo.asByteBuffer(false);

        HttpInputOverSPDY.ContentOverSPDY content = new HttpInputOverSPDY.ContentOverSPDY(copyByteBuffer, dataInfo);

        onContent(content);

        if (endRequest)
            onRequestComplete();
    }
    
    private boolean performRequest(Fields headers)
    {
        short version = stream.getSession().getVersion();
        Fields.Field methodHeader = headers.get(HTTPSPDYHeader.METHOD.name(version));
        Fields.Field uriHeader = headers.get(HTTPSPDYHeader.URI.name(version));
        Fields.Field versionHeader = headers.get(HTTPSPDYHeader.VERSION.name(version));

        if (methodHeader == null || uriHeader == null || versionHeader == null)
        {
            onBadMessage(400, "Missing required request line elements");
            return false;
        }

        HttpMethod httpMethod = HttpMethod.fromString(methodHeader.getValue());
        HttpVersion httpVersion = HttpVersion.fromString(versionHeader.getValue());


        if (LOG.isDebugEnabled())
            LOG.debug("HTTP > {} {} {}", httpMethod, uriHeader.getValue(), httpVersion);


        HostPortHttpField hostPort = null;
        HttpFields fields = new HttpFields();
        for (Fields.Field header : headers)
        {
            String name = header.getName();

            // Skip special SPDY headers, unless it's the "host" header
            HTTPSPDYHeader specialHeader = HTTPSPDYHeader.from(stream.getSession().getVersion(), name);
            if (specialHeader != null)
            {
                if (specialHeader != HTTPSPDYHeader.HOST)
                    continue;
                name = "host";
            }

            switch (name)
            {
                case "connection":
                case "keep-alive":
                case "proxy-connection":
                case "transfer-encoding":
                {
                    // Spec says to ignore these headers.
                    break;
                }
                case "host":
                {
                    hostPort = new HostPortHttpField(header.getValue());
                    break;
                }
                default:
                {
                    // Spec says headers must be single valued
                    String value = header.getValue();
                    if (LOG.isDebugEnabled())
                        LOG.debug("HTTP > {}: {}", name, value);
                    fields.add(new HttpField(name, value));
                    break;
                }
            }
        }

        if (hostPort == null)
        {
            onBadMessage(400, "Missing Host header");
            return false;
        }

        // At last, add the Host header.
        if (hostPort!=null)
            fields.add(hostPort);

        Fields.Field schemeHeader = headers.get(HTTPSPDYHeader.SCHEME.name(version));
        
        HttpURI uri = new HttpURI(uriHeader.getValue());
        if (uri.getScheme()==null && schemeHeader!=null)
            uri.setScheme(schemeHeader.getValue());
        if (uri.getHost()==null && hostPort!=null)
            uri.setAuthority(hostPort.getHost(),hostPort.getPort());
        
        MetaData.Request request = new MetaData.Request(httpMethod==null?methodHeader.getValue():httpMethod.asString(), uri, httpVersion, fields);
        onRequest(request);
        return true;
    }
}<|MERGE_RESOLUTION|>--- conflicted
+++ resolved
@@ -51,66 +51,11 @@
         this.stream = stream;
     }
 
-<<<<<<< HEAD
-=======
-    @Override
     public long getIdleTimeout()
     {
         return stream.getIdleTimeout();
     }
     
-    @Override
-    public boolean headerComplete()
-    {
-        headersComplete = true;
-        return super.headerComplete();
-    }
-
-    private void dispatch()
-    {
-        synchronized (this)
-        {
-            if (dispatched)
-                redispatch=true;
-            else
-            {
-                if (LOG.isDebugEnabled())
-                    LOG.debug("Dispatch {}", this);
-                dispatched=true;
-                execute(this);
-            }
-        }
-    }
-
-    @Override
-    public void run()
-    {
-        boolean execute=true;
-        
-        while(execute)
-        {
-            try
-            {
-                if (LOG.isDebugEnabled())
-                    LOG.debug("Executing {}",this);
-                super.run();
-            }
-            finally
-            {
-                if (LOG.isDebugEnabled())
-                    LOG.debug("Completing {}", this);
-                synchronized (this)
-                {
-                    dispatched = redispatch;
-                    redispatch=false;
-                    execute=dispatched;
-                }
-            }
-        }
-    }
-    
-
->>>>>>> 8d332b09
     public void requestStart(final Fields headers, final boolean endRequest)
     {
         if (!headers.isEmpty())
