--- conflicted
+++ resolved
@@ -115,7 +115,6 @@
         
         cases.add(new Object[]{"wsuf/addFilter/Attribute based configure", (ServerProvider) () ->
         {
-<<<<<<< HEAD
             Server server13 = new Server();
             ServerConnector connector = new ServerConnector(server13);
             connector.setPort(0);
@@ -129,12 +128,17 @@
             NativeWebSocketConfiguration configuration = new NativeWebSocketConfiguration(context.getServletContext());
             configuration.getFactory().getPolicy().setMaxTextMessageSize(10 * 1024 * 1024);
             configuration.addMapping(new ServletPathSpec("/info/*"), infoCreator);
-            context.getServletContext().setAttribute(NativeWebSocketConfiguration.class.getName(), configuration);
+            context.setAttribute(NativeWebSocketConfiguration.class.getName(), configuration);
             
             server13.start();
             
             return server13;
-=======
+        }});
+    
+        // Embedded WSUF, added as filter, apply app-ws configuration via wsuf constructor
+    
+        cases.add(new Object[]{"wsuf/addFilter/WSUF Constructor configure", new ServerProvider()
+        {
             @Override
             public Server newServer() throws Exception
             {
@@ -142,35 +146,6 @@
                 ServerConnector connector = new ServerConnector(server);
                 connector.setPort(0);
                 server.addConnector(connector);
-                
-                ServletContextHandler context = new ServletContextHandler();
-                context.setContextPath("/");
-                server.setHandler(context);
-                context.addFilter(WebSocketUpgradeFilter.class, "/*", EnumSet.of(DispatcherType.REQUEST));
-                
-                NativeWebSocketConfiguration configuration = new NativeWebSocketConfiguration(context.getServletContext());
-                configuration.getFactory().getPolicy().setMaxTextMessageSize(10 * 1024 * 1024);
-                configuration.addMapping(new ServletPathSpec("/info/*"), infoCreator);
-                context.setAttribute(NativeWebSocketConfiguration.class.getName(), configuration);
-                
-                server.start();
-                
-                return server;
-            }
->>>>>>> 3e42b68d
-        }});
-    
-        // Embedded WSUF, added as filter, apply app-ws configuration via wsuf constructor
-    
-        cases.add(new Object[]{"wsuf/addFilter/WSUF Constructor configure", new ServerProvider()
-        {
-            @Override
-            public Server newServer() throws Exception
-            {
-                Server server = new Server();
-                ServerConnector connector = new ServerConnector(server);
-                connector.setPort(0);
-                server.addConnector(connector);
             
                 ServletContextHandler context = new ServletContextHandler();
                 context.setContextPath("/");
