--- conflicted
+++ resolved
@@ -53,37 +53,12 @@
         this.containerPolicy = containerPolicy;
         this.bufferPool = bufferPool;
         this.objectFactory = objectFactory;
-<<<<<<< HEAD
-=======
-
         QueuedThreadPool threadPool = new QueuedThreadPool();
         String name = "WebSocketContainer@" + hashCode();
         threadPool.setName(name);
         threadPool.setDaemon(true);
         this.executor = threadPool;
->>>>>>> 04fe477e
-    }
-
-    @Override
-    protected void doStart() throws Exception
-    {
-        if(this.executor == null)
-        {
-            QueuedThreadPool threadPool = new QueuedThreadPool();
-            String name = this.getClass().getSimpleName() + ".QTP@" + hashCode();
-            threadPool.setName(name);
-            threadPool.setDaemon(true);
-            this.executor = threadPool;
-            addBean(executor);
-        }
-    
-        super.doStart();
-    }
-
-    @Override
-    protected void doStop() throws Exception
-    {
-        super.doStop();
+        addBean(executor);
     }
 
     @Override
