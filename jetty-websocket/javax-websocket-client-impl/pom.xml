<?xml version="1.0" encoding="UTF-8"?>
<project xmlns="http://maven.apache.org/POM/4.0.0"
         xmlns:xsi="http://www.w3.org/2001/XMLSchema-instance"
         xsi:schemaLocation="http://maven.apache.org/POM/4.0.0 http://maven.apache.org/maven-v4_0_0.xsd">
  <parent>
    <groupId>org.eclipse.jetty.websocket</groupId>
    <artifactId>websocket-parent</artifactId>
    <version>10.0.0-SNAPSHOT</version>
  </parent>

  <modelVersion>4.0.0</modelVersion>
  <artifactId>javax-websocket-client-impl</artifactId>
  <name>Jetty :: Websocket :: javax.websocket :: Client Implementation</name>

  <properties>
    <bundle-symbolic-name>${project.groupId}.javax.websocket</bundle-symbolic-name>
  </properties>

  <dependencies>
    <dependency>
      <groupId>org.eclipse.jetty.websocket</groupId>
      <artifactId>javax-websocket-common</artifactId>
      <version>${project.version}</version>
    </dependency>
    <dependency>
      <groupId>org.eclipse.jetty</groupId>
      <artifactId>jetty-client</artifactId>
      <version>${project.version}</version>
    </dependency>
    <dependency>
      <groupId>javax.websocket</groupId>
      <artifactId>javax.websocket-api</artifactId>
    </dependency>
    <dependency>
      <groupId>org.eclipse.jetty.toolchain</groupId>
      <artifactId>jetty-test-helper</artifactId>
      <scope>test</scope>
    </dependency>
  </dependencies>

  <build>
    <plugins>
      <plugin>
<<<<<<< HEAD
        <groupId>org.apache.felix</groupId>
        <artifactId>maven-bundle-plugin</artifactId>
        <extensions>true</extensions>
        <executions>
          <execution>
            <goals>
              <goal>manifest</goal>
            </goals>
            <configuration>
              <instructions>
                <Bundle-Description>javax.websocket.client Implementation</Bundle-Description>
                <Export-Package>
                  org.eclipse.jetty.websocket.jsr356.*;version="${parsedVersion.majorVersion}.${parsedVersion.minorVersion}.${parsedVersion.incrementalVersion}"
                </Export-Package>
              </instructions>
            </configuration>
          </execution>
        </executions>
=======
          <groupId>org.apache.felix</groupId>
          <artifactId>maven-bundle-plugin</artifactId>
          <extensions>true</extensions>
          <executions>
              <execution>
                  <goals>
                      <goal>manifest</goal>
                  </goals>
                  <configuration>
                      <instructions>
                        <Bundle-Description>javax.websocket.client Implementation</Bundle-Description>
                        <Export-Package>org.eclipse.jetty.websocket.jsr356.*;version="${parsedVersion.majorVersion}.${parsedVersion.minorVersion}.${parsedVersion.incrementalVersion}"</Export-Package>
                        <Require-Capability>osgi.extender; filter:="(osgi.extender=osgi.serviceloader.registrar)"</Require-Capability>
                        <Provide-Capability>osgi.serviceloader;osgi.serviceloader=javax.websocket.ContainerProvider</Provide-Capability>
                      </instructions>
                  </configuration>
              </execution>
          </executions>
>>>>>>> 1c04f983
      </plugin>
      <plugin>
        <groupId>org.apache.maven.plugins</groupId>
        <artifactId>maven-enforcer-plugin</artifactId>
        <executions>
          <execution>
            <id>ban-java-servlet-api</id>
            <goals>
              <goal>enforce</goal>
            </goals>
            <configuration>
              <rules>
                <bannedDependencies>
                  <includes>
                    <include>javax.servlet</include>
                    <include>servletapi</include>
                    <include>org.eclipse.jetty.orbit:javax.servlet</include>
                    <include>org.mortbay.jetty:servlet-api</include>
                    <include>jetty:servlet-api</include>
                  </includes>
                </bannedDependencies>
              </rules>
            </configuration>
          </execution>
        </executions>
      </plugin>
    </plugins>
  </build>
</project><|MERGE_RESOLUTION|>--- conflicted
+++ resolved
@@ -41,26 +41,6 @@
   <build>
     <plugins>
       <plugin>
-<<<<<<< HEAD
-        <groupId>org.apache.felix</groupId>
-        <artifactId>maven-bundle-plugin</artifactId>
-        <extensions>true</extensions>
-        <executions>
-          <execution>
-            <goals>
-              <goal>manifest</goal>
-            </goals>
-            <configuration>
-              <instructions>
-                <Bundle-Description>javax.websocket.client Implementation</Bundle-Description>
-                <Export-Package>
-                  org.eclipse.jetty.websocket.jsr356.*;version="${parsedVersion.majorVersion}.${parsedVersion.minorVersion}.${parsedVersion.incrementalVersion}"
-                </Export-Package>
-              </instructions>
-            </configuration>
-          </execution>
-        </executions>
-=======
           <groupId>org.apache.felix</groupId>
           <artifactId>maven-bundle-plugin</artifactId>
           <extensions>true</extensions>
@@ -79,7 +59,6 @@
                   </configuration>
               </execution>
           </executions>
->>>>>>> 1c04f983
       </plugin>
       <plugin>
         <groupId>org.apache.maven.plugins</groupId>
