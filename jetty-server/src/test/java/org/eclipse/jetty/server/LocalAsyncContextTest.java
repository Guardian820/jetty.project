// ========================================================================
// Copyright (c) 2004-2009 Mort Bay Consulting Pty. Ltd.
// ------------------------------------------------------------------------
// All rights reserved. This program and the accompanying materials
// are made available under the terms of the Eclipse Public License v1.0
// and Apache License v2.0 which accompanies this distribution.
// The Eclipse Public License is available at
// http://www.eclipse.org/legal/epl-v10.html
// The Apache License v2.0 is available at
// http://www.opensource.org/licenses/apache2.0.php
// You may elect to redistribute this code under either of these licenses.
// ========================================================================

package org.eclipse.jetty.server;

import static org.junit.Assert.assertEquals;
import static org.junit.Assert.assertTrue;

<<<<<<< HEAD
import java.io.IOException;
import java.io.InputStream;
import java.util.concurrent.atomic.AtomicInteger;
import javax.servlet.AsyncContext;
import javax.servlet.AsyncEvent;
import javax.servlet.AsyncListener;
import javax.servlet.DispatcherType;
import javax.servlet.ServletException;
import javax.servlet.http.HttpServletRequest;
import javax.servlet.http.HttpServletResponse;
=======

>>>>>>> 083c793b

import org.eclipse.jetty.continuation.Continuation;
import org.eclipse.jetty.continuation.ContinuationListener;
import org.eclipse.jetty.server.session.SessionHandler;
import org.junit.After;
import org.junit.Before;
import org.junit.Test;

public class LocalAsyncContextTest
{
    protected Server _server = new Server();
    protected SuspendHandler _handler = new SuspendHandler();
    protected Connector _connector;

    @Before
    public void init() throws Exception
    {
        _connector = initConnector();
        _server.setConnectors(new Connector[]{ _connector });

        SessionHandler session = new SessionHandler();
        session.setHandler(_handler);

        _server.setHandler(session);
        _server.start();
    }
    
    protected Connector initConnector()
    {
        return new LocalConnector();
    }

    @After
    public void destroy() throws Exception
    {
        _server.stop();
        _server.join();
    }

    @Test
    public void testSuspendResume() throws Exception
    {
        String response;
        __completed.set(0);
        __completed1.set(0);
        _handler.setRead(0);
        _handler.setSuspendFor(1000);
        _handler.setResumeAfter(-1);
        _handler.setCompleteAfter(-1);
        response=process(null);
        check(response,"TIMEOUT");
        assertEquals(1,__completed.get());
        assertEquals(1,__completed1.get());

        _handler.setSuspendFor(10000);

        _handler.setResumeAfter(0);
        _handler.setCompleteAfter(-1);
        response=process(null);
        check(response,"DISPATCHED");

        _handler.setResumeAfter(100);
        _handler.setCompleteAfter(-1);
        response=process(null);
        check(response,"DISPATCHED");

        _handler.setResumeAfter(-1);
        _handler.setCompleteAfter(0);
        response=process(null);
        check(response,"COMPLETED");

        _handler.setResumeAfter(-1);
        _handler.setCompleteAfter(200);
        response=process(null);
        check(response,"COMPLETED");

        _handler.setRead(-1);

        _handler.setResumeAfter(0);
        _handler.setCompleteAfter(-1);
        response=process("wibble");
        check(response,"DISPATCHED");

        _handler.setResumeAfter(100);
        _handler.setCompleteAfter(-1);
        check(response,"DISPATCHED");

        _handler.setResumeAfter(-1);
        _handler.setCompleteAfter(0);
        response=process("wibble");
        check(response,"COMPLETED");

        _handler.setResumeAfter(-1);
        _handler.setCompleteAfter(100);
        response=process("wibble");
        check(response,"COMPLETED");

        _handler.setRead(6);

        _handler.setResumeAfter(0);
        _handler.setCompleteAfter(-1);
        response=process("wibble");
        check(response,"DISPATCHED");

        _handler.setResumeAfter(100);
        _handler.setCompleteAfter(-1);
        response=process("wibble");
        check(response,"DISPATCHED");

        _handler.setResumeAfter(-1);
        _handler.setCompleteAfter(0);
        response=process("wibble");
        check(response,"COMPLETED");

        _handler.setResumeAfter(-1);
        _handler.setCompleteAfter(100);
        response=process("wibble");
        check(response,"COMPLETED");
    }

    public void testTwoCycles() throws Exception
    {
        String response;

        __completed.set(0);
        __completed1.set(0);
        
        _handler.setRead(0);
        _handler.setSuspendFor(1000);
        _handler.setResumeAfter(100);
        _handler.setCompleteAfter(-1);
        _handler.setSuspendFor2(1000);
        _handler.setResumeAfter2(200);
        _handler.setCompleteAfter2(-1);
        response=process(null);
        check(response,"STARTASYNC","DISPATCHED","startasync","STARTASYNC","DISPATCHED");
        assertEquals(1,__completed.get());
        assertEquals(0,__completed1.get());

    }

    protected void check(String response,String... content)
    {
        assertEquals("HTTP/1.1 200 OK",response.substring(0,15));
        int i=0;
        for (String m:content)
        {
            i=response.indexOf(m,i);
            assertTrue(i>=0);
            i+=m.length();
        }
        
    }

    private synchronized String process(String content) throws Exception
    {
        String request = "GET / HTTP/1.1\r\n" + 
        "Host: localhost\r\n"+
        "Connection: close\r\n";

        if (content==null)
            request+="\r\n";
        else
            request+="Content-Length: "+content.length()+"\r\n" +"\r\n" + content;

        return getResponse(request);
    }
    
    protected String getResponse(String request) throws Exception
    {
        return ((LocalConnector)_connector).getResponses(request);
    }

<<<<<<< HEAD
    private static class SuspendHandler extends HandlerWrapper
    {
        private int _read;
        private long _suspendFor=-1;
        private long _resumeAfter=-1;
        private long _completeAfter=-1;
        private long _suspendFor2=-1;
        private long _resumeAfter2=-1;
        private long _completeAfter2=-1;

        public SuspendHandler()
        {
        }

        public int getRead()
        {
            return _read;
        }

        public void setRead(int read)
        {
            _read = read;
        }

        public long getSuspendFor()
        {
            return _suspendFor;
        }

        public void setSuspendFor(long suspendFor)
        {
            _suspendFor = suspendFor;
        }

        public long getResumeAfter()
        {
            return _resumeAfter;
        }

        public void setResumeAfter(long resumeAfter)
        {
            _resumeAfter = resumeAfter;
        }

        public long getCompleteAfter()
        {
            return _completeAfter;
        }

        public void setCompleteAfter(long completeAfter)
        {
            _completeAfter = completeAfter;
        }
        
        
        
        /* ------------------------------------------------------------ */
        /** Get the suspendFor2.
         * @return the suspendFor2
         */
        public long getSuspendFor2()
        {
            return _suspendFor2;
        }


        /* ------------------------------------------------------------ */
        /** Set the suspendFor2.
         * @param suspendFor2 the suspendFor2 to set
         */
        public void setSuspendFor2(long suspendFor2)
        {
            _suspendFor2 = suspendFor2;
        }


        /* ------------------------------------------------------------ */
        /** Get the resumeAfter2.
         * @return the resumeAfter2
         */
        public long getResumeAfter2()
        {
            return _resumeAfter2;
        }


        /* ------------------------------------------------------------ */
        /** Set the resumeAfter2.
         * @param resumeAfter2 the resumeAfter2 to set
         */
        public void setResumeAfter2(long resumeAfter2)
        {
            _resumeAfter2 = resumeAfter2;
        }


        /* ------------------------------------------------------------ */
        /** Get the completeAfter2.
         * @return the completeAfter2
         */
        public long getCompleteAfter2()
        {
            return _completeAfter2;
        }


        /* ------------------------------------------------------------ */
        /** Set the completeAfter2.
         * @param completeAfter2 the completeAfter2 to set
         */
        public void setCompleteAfter2(long completeAfter2)
        {
            _completeAfter2 = completeAfter2;
        }


        @Override
        public void handle(String target, final Request baseRequest, final HttpServletRequest request, final HttpServletResponse response) throws IOException, ServletException
        {
            try
            {
                if (DispatcherType.REQUEST.equals(baseRequest.getDispatcherType()))
                {
                    if (_read>0)
                    {
                        byte[] buf=new byte[_read];
                        request.getInputStream().read(buf);
                    }
                    else if (_read<0)
                    {
                        InputStream in = request.getInputStream();
                        int b=in.read();
                        while(b!=-1)
                            b=in.read();
                    }


                    final AsyncContext asyncContext = baseRequest.startAsync();
                    response.getOutputStream().println("STARTASYNC");
                    asyncContext.addListener(__asyncListener);
                    asyncContext.addListener(__asyncListener1);
                    if (_suspendFor>0)
                        asyncContext.setTimeout(_suspendFor);


                    if (_completeAfter>0)
                    {
                        new Thread() {
                            @Override
                            public void run()
                            {
                                try
                                {
                                    Thread.sleep(_completeAfter);
                                    response.getOutputStream().println("COMPLETED");
                                    response.setStatus(200);
                                    baseRequest.setHandled(true);
                                    asyncContext.complete();
                                }
                                catch(Exception e)
                                {
                                    e.printStackTrace();
                                }
                            }
                        }.start();
                    }
                    else if (_completeAfter==0)
                    {
                        response.getOutputStream().println("COMPLETED");
                        response.setStatus(200);
                        baseRequest.setHandled(true);
                        asyncContext.complete();
                    }

                    if (_resumeAfter>0)
                    {
                        new Thread() {
                            @Override
                            public void run()
                            {
                                try
                                {
                                    Thread.sleep(_resumeAfter);
                                    if(((HttpServletRequest)asyncContext.getRequest()).getSession(true).getId()!=null)
                                        asyncContext.dispatch();
                                }
                                catch(Exception e)
                                {
                                    e.printStackTrace();
                                }
                            }
                        }.start();
                    }
                    else if (_resumeAfter==0)
                    {
                        asyncContext.dispatch();
                    }
                }
                else 
                {
                    if (request.getAttribute("TIMEOUT")!=null)
                        response.getOutputStream().println("TIMEOUT");
                    else
                        response.getOutputStream().println("DISPATCHED");

                    if (_suspendFor2>=0)
                    {
                        final AsyncContext asyncContext = baseRequest.startAsync();
                        response.getOutputStream().println("STARTASYNC2");
                        if (_suspendFor2>0)
                            asyncContext.setTimeout(_suspendFor2);
                        _suspendFor2=-1;

                        if (_completeAfter2>0)
                        {
                            new Thread() {
                                @Override
                                public void run()
                                {
                                    try
                                    {
                                        Thread.sleep(_completeAfter2);
                                        response.getOutputStream().println("COMPLETED2");
                                        response.setStatus(200);
                                        baseRequest.setHandled(true);
                                        asyncContext.complete();
                                    }
                                    catch(Exception e)
                                    {
                                        e.printStackTrace();
                                    }
                                }
                            }.start();
                        }
                        else if (_completeAfter2==0)
                        {
                            response.getOutputStream().println("COMPLETED2");
                            response.setStatus(200);
                            baseRequest.setHandled(true);
                            asyncContext.complete();
                        }

                        if (_resumeAfter2>0)
                        {
                            new Thread() {
                                @Override
                                public void run()
                                {
                                    try
                                    {
                                        Thread.sleep(_resumeAfter2);
                                        asyncContext.dispatch();
                                    }
                                    catch(Exception e)
                                    {
                                        e.printStackTrace();
                                    }
                                }
                            }.start();
                        }
                        else if (_resumeAfter2==0)
                        {
                            asyncContext.dispatch();
                        }
                    }
                    else
                    {
                        response.setStatus(200);
                        baseRequest.setHandled(true);
                    }
                }
            }
            finally
            {
            }
        }
    }

    static AtomicInteger __completed = new AtomicInteger();
    static AtomicInteger __completed1 = new AtomicInteger();
    
    private static AsyncListener __asyncListener = new AsyncListener()
=======
        
    static ContinuationListener __asyncListener = new ContinuationListener()
>>>>>>> 083c793b
    {

        @Override
        public void onComplete(AsyncEvent event) throws IOException
        {
            __completed.incrementAndGet();
        }

        @Override
        public void onError(AsyncEvent event) throws IOException
        {
            __completed.incrementAndGet();
        }

        @Override
        public void onStartAsync(AsyncEvent event) throws IOException
        {
            event.getSuppliedResponse().getOutputStream().println("startasync");
            event.getAsyncContext().addListener(this);
        }

        @Override
        public void onTimeout(AsyncEvent event) throws IOException
        {
            event.getSuppliedRequest().setAttribute("TIMEOUT",Boolean.TRUE);
            event.getAsyncContext().dispatch();
        }

    };
    
    private static AsyncListener __asyncListener1 = new AsyncListener()
    {

        @Override
        public void onComplete(AsyncEvent event) throws IOException
        {
            __completed1.incrementAndGet();
        }

        @Override
        public void onError(AsyncEvent event) throws IOException
        {
        }
        @Override
        public void onStartAsync(AsyncEvent event) throws IOException
        {
        }

        @Override
        public void onTimeout(AsyncEvent event) throws IOException
        {
        }

    };
}<|MERGE_RESOLUTION|>--- conflicted
+++ resolved
@@ -16,7 +16,6 @@
 import static org.junit.Assert.assertEquals;
 import static org.junit.Assert.assertTrue;
 
-<<<<<<< HEAD
 import java.io.IOException;
 import java.io.InputStream;
 import java.util.concurrent.atomic.AtomicInteger;
@@ -27,12 +26,10 @@
 import javax.servlet.ServletException;
 import javax.servlet.http.HttpServletRequest;
 import javax.servlet.http.HttpServletResponse;
-=======
-
->>>>>>> 083c793b
 
 import org.eclipse.jetty.continuation.Continuation;
 import org.eclipse.jetty.continuation.ContinuationListener;
+import org.eclipse.jetty.server.handler.HandlerWrapper;
 import org.eclipse.jetty.server.session.SessionHandler;
 import org.junit.After;
 import org.junit.Before;
@@ -203,293 +200,12 @@
         return ((LocalConnector)_connector).getResponses(request);
     }
 
-<<<<<<< HEAD
-    private static class SuspendHandler extends HandlerWrapper
-    {
-        private int _read;
-        private long _suspendFor=-1;
-        private long _resumeAfter=-1;
-        private long _completeAfter=-1;
-        private long _suspendFor2=-1;
-        private long _resumeAfter2=-1;
-        private long _completeAfter2=-1;
-
-        public SuspendHandler()
-        {
-        }
-
-        public int getRead()
-        {
-            return _read;
-        }
-
-        public void setRead(int read)
-        {
-            _read = read;
-        }
-
-        public long getSuspendFor()
-        {
-            return _suspendFor;
-        }
-
-        public void setSuspendFor(long suspendFor)
-        {
-            _suspendFor = suspendFor;
-        }
-
-        public long getResumeAfter()
-        {
-            return _resumeAfter;
-        }
-
-        public void setResumeAfter(long resumeAfter)
-        {
-            _resumeAfter = resumeAfter;
-        }
-
-        public long getCompleteAfter()
-        {
-            return _completeAfter;
-        }
-
-        public void setCompleteAfter(long completeAfter)
-        {
-            _completeAfter = completeAfter;
-        }
-        
-        
-        
-        /* ------------------------------------------------------------ */
-        /** Get the suspendFor2.
-         * @return the suspendFor2
-         */
-        public long getSuspendFor2()
-        {
-            return _suspendFor2;
-        }
-
-
-        /* ------------------------------------------------------------ */
-        /** Set the suspendFor2.
-         * @param suspendFor2 the suspendFor2 to set
-         */
-        public void setSuspendFor2(long suspendFor2)
-        {
-            _suspendFor2 = suspendFor2;
-        }
-
-
-        /* ------------------------------------------------------------ */
-        /** Get the resumeAfter2.
-         * @return the resumeAfter2
-         */
-        public long getResumeAfter2()
-        {
-            return _resumeAfter2;
-        }
-
-
-        /* ------------------------------------------------------------ */
-        /** Set the resumeAfter2.
-         * @param resumeAfter2 the resumeAfter2 to set
-         */
-        public void setResumeAfter2(long resumeAfter2)
-        {
-            _resumeAfter2 = resumeAfter2;
-        }
-
-
-        /* ------------------------------------------------------------ */
-        /** Get the completeAfter2.
-         * @return the completeAfter2
-         */
-        public long getCompleteAfter2()
-        {
-            return _completeAfter2;
-        }
-
-
-        /* ------------------------------------------------------------ */
-        /** Set the completeAfter2.
-         * @param completeAfter2 the completeAfter2 to set
-         */
-        public void setCompleteAfter2(long completeAfter2)
-        {
-            _completeAfter2 = completeAfter2;
-        }
-
-
-        @Override
-        public void handle(String target, final Request baseRequest, final HttpServletRequest request, final HttpServletResponse response) throws IOException, ServletException
-        {
-            try
-            {
-                if (DispatcherType.REQUEST.equals(baseRequest.getDispatcherType()))
-                {
-                    if (_read>0)
-                    {
-                        byte[] buf=new byte[_read];
-                        request.getInputStream().read(buf);
-                    }
-                    else if (_read<0)
-                    {
-                        InputStream in = request.getInputStream();
-                        int b=in.read();
-                        while(b!=-1)
-                            b=in.read();
-                    }
-
-
-                    final AsyncContext asyncContext = baseRequest.startAsync();
-                    response.getOutputStream().println("STARTASYNC");
-                    asyncContext.addListener(__asyncListener);
-                    asyncContext.addListener(__asyncListener1);
-                    if (_suspendFor>0)
-                        asyncContext.setTimeout(_suspendFor);
-
-
-                    if (_completeAfter>0)
-                    {
-                        new Thread() {
-                            @Override
-                            public void run()
-                            {
-                                try
-                                {
-                                    Thread.sleep(_completeAfter);
-                                    response.getOutputStream().println("COMPLETED");
-                                    response.setStatus(200);
-                                    baseRequest.setHandled(true);
-                                    asyncContext.complete();
-                                }
-                                catch(Exception e)
-                                {
-                                    e.printStackTrace();
-                                }
-                            }
-                        }.start();
-                    }
-                    else if (_completeAfter==0)
-                    {
-                        response.getOutputStream().println("COMPLETED");
-                        response.setStatus(200);
-                        baseRequest.setHandled(true);
-                        asyncContext.complete();
-                    }
-
-                    if (_resumeAfter>0)
-                    {
-                        new Thread() {
-                            @Override
-                            public void run()
-                            {
-                                try
-                                {
-                                    Thread.sleep(_resumeAfter);
-                                    if(((HttpServletRequest)asyncContext.getRequest()).getSession(true).getId()!=null)
-                                        asyncContext.dispatch();
-                                }
-                                catch(Exception e)
-                                {
-                                    e.printStackTrace();
-                                }
-                            }
-                        }.start();
-                    }
-                    else if (_resumeAfter==0)
-                    {
-                        asyncContext.dispatch();
-                    }
-                }
-                else 
-                {
-                    if (request.getAttribute("TIMEOUT")!=null)
-                        response.getOutputStream().println("TIMEOUT");
-                    else
-                        response.getOutputStream().println("DISPATCHED");
-
-                    if (_suspendFor2>=0)
-                    {
-                        final AsyncContext asyncContext = baseRequest.startAsync();
-                        response.getOutputStream().println("STARTASYNC2");
-                        if (_suspendFor2>0)
-                            asyncContext.setTimeout(_suspendFor2);
-                        _suspendFor2=-1;
-
-                        if (_completeAfter2>0)
-                        {
-                            new Thread() {
-                                @Override
-                                public void run()
-                                {
-                                    try
-                                    {
-                                        Thread.sleep(_completeAfter2);
-                                        response.getOutputStream().println("COMPLETED2");
-                                        response.setStatus(200);
-                                        baseRequest.setHandled(true);
-                                        asyncContext.complete();
-                                    }
-                                    catch(Exception e)
-                                    {
-                                        e.printStackTrace();
-                                    }
-                                }
-                            }.start();
-                        }
-                        else if (_completeAfter2==0)
-                        {
-                            response.getOutputStream().println("COMPLETED2");
-                            response.setStatus(200);
-                            baseRequest.setHandled(true);
-                            asyncContext.complete();
-                        }
-
-                        if (_resumeAfter2>0)
-                        {
-                            new Thread() {
-                                @Override
-                                public void run()
-                                {
-                                    try
-                                    {
-                                        Thread.sleep(_resumeAfter2);
-                                        asyncContext.dispatch();
-                                    }
-                                    catch(Exception e)
-                                    {
-                                        e.printStackTrace();
-                                    }
-                                }
-                            }.start();
-                        }
-                        else if (_resumeAfter2==0)
-                        {
-                            asyncContext.dispatch();
-                        }
-                    }
-                    else
-                    {
-                        response.setStatus(200);
-                        baseRequest.setHandled(true);
-                    }
-                }
-            }
-            finally
-            {
-            }
-        }
-    }
+
 
     static AtomicInteger __completed = new AtomicInteger();
     static AtomicInteger __completed1 = new AtomicInteger();
     
-    private static AsyncListener __asyncListener = new AsyncListener()
-=======
-        
-    static ContinuationListener __asyncListener = new ContinuationListener()
->>>>>>> 083c793b
+    static AsyncListener __asyncListener = new AsyncListener()
     {
 
         @Override
@@ -520,7 +236,7 @@
 
     };
     
-    private static AsyncListener __asyncListener1 = new AsyncListener()
+    static AsyncListener __asyncListener1 = new AsyncListener()
     {
 
         @Override
